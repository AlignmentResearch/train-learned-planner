--- conflicted
+++ resolved
@@ -271,13 +271,13 @@
         assert v.shape == (), f"{k} is not averaged over time steps, has {v.shape=}"
 
 
-<<<<<<< HEAD
 @pytest.mark.parametrize("net", CONVLSTM_CONFIGS)
 def test_config_de_serialize(net: ConvLSTMConfig):
     d = farconf.to_dict(net, ConvLSTMConfig)
     net2 = farconf.from_dict(d, ConvLSTMConfig)
     assert net == net2
-=======
+
+
 @pytest.mark.parametrize("pool_and_inject", ["horizontal", "vertical", "no"])
 @pytest.mark.parametrize("pool_projection", ["full", "per-channel", "max", "mean"])
 @pytest.mark.parametrize("output_activation", ["sigmoid", "tanh"])
@@ -312,5 +312,4 @@
         asynchronous=False,
     ).make()
 
-    net.count_params(envs)
->>>>>>> 900e4d47
+    net.count_params(envs)