--- conflicted
+++ resolved
@@ -725,15 +725,11 @@
 
                 writer.add_scalar("policy_versions/learner", args.learner_policy_version, global_step)
 
-            if args.save_model and args.learner_policy_version % args.eval_frequency == 0:
+            if args.save_model and args.learner_policy_version in args.eval_at_steps:
                 print("Learner thread entering save barrier (should be last)")
                 writer.maybe_save_barrier()
                 writer.reset_save_barrier()
 
-<<<<<<< HEAD
-            if args.save_model and learner_policy_version in args.eval_at_steps:
-=======
->>>>>>> 517fc81d
                 with writer.save_dir(global_step) as dir:
                     save_train_state(dir, args, agent_state, update)
 
