--- conflicted
+++ resolved
@@ -722,15 +722,12 @@
         train_state = flax.serialization.from_bytes(target_state, f.read())
     assert isinstance(train_state, TrainState)
     train_state = unreplicate(train_state)
-<<<<<<< HEAD
-=======
     for i in range(args.net.n_recurrent):
         train_state.params["params"]["network_params"][f"cell_list_{i}"]["fence"]["kernel"] = np.sum(
             train_state.params["params"]["network_params"][f"cell_list_{i}"]["fence"]["kernel"],
             axis=2,
             keepdims=True,
         )
->>>>>>> f3cafef5
     return args, train_state
 
 
