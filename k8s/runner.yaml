--- conflicted
+++ resolved
@@ -80,13 +80,10 @@
         - name: WANDB_MODE
           value: {WANDB_MODE}
         volumeMounts:
-<<<<<<< HEAD
         - name: dshm
           mountPath: /dev/shm      
-=======
         - name: training
           mountPath: {TRAINING_MOUNT}
->>>>>>> f3cafef5
       restartPolicy: Never
       imagePullSecrets:
       - name: docker